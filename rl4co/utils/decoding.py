import abc

from typing import Optional, Tuple

import torch
import torch.nn.functional as F

from tensordict.tensordict import TensorDict

from rl4co.envs import RL4COEnvBase
from rl4co.utils.ops import batchify, gather_by_index, unbatchify, unbatchify_and_gather
from rl4co.utils.pylogger import get_pylogger

log = get_pylogger(__name__)


def get_decoding_strategy(decoding_strategy, **config):
    strategy_registry = {
        "greedy": Greedy,
        "sampling": Sampling,
        "multistart_greedy": Greedy,
        "multistart_sampling": Sampling,
        "beam_search": BeamSearch,
        "evaluate": Evaluate,
    }

    if decoding_strategy not in strategy_registry:
        log.warning(
            f"Unknown decode type '{decoding_strategy}'. Available decode types: {strategy_registry.keys()}. Defaulting to Sampling."
        )

    if "multistart" in decoding_strategy:
        config["multistart"] = True

    return strategy_registry.get(decoding_strategy, Sampling)(**config)


def get_log_likelihood(logprobs, actions=None, mask=None, return_sum: bool = True):
    """Get log likelihood of selected actions.
    Note that mask is a boolean tensor where True means the value should be kept.

    Args:
        logprobs: Log probabilities of actions from the model (batch_size, seq_len, action_dim).
        actions: Selected actions (batch_size, seq_len).
        mask: Action mask. 1 if feasible, 0 otherwise (so we keep if 1 as done in PyTorch).
        return_sum: Whether to return the sum of log probabilities or not. Defaults to True.
    """
    # Optional: select logp when logp.shape = (bs, dec_steps, N)
    if actions is not None and logprobs.dim() == 3:
        logprobs = logprobs.gather(-1, actions.unsqueeze(-1)).squeeze(-1)

    # Optional: mask out actions irrelevant to objective so they do not get reinforced
    if mask is not None:
        logprobs[~mask] = 0

    assert (
        logprobs > -1000
    ).data.all(), "Logprobs should not be -inf, check sampling procedure!"

    # Calculate log_likelihood
    if return_sum:
        return logprobs.sum(1)  # [batch]
    else:
        return logprobs  # [batch, decode_len]


def decode_logprobs(logprobs, mask, decode_type="sampling"):
    """Decode log probabilities to select actions with mask.
    Note that mask is a boolean tensor where True means the value should be kept.
    """
    if "greedy" in decode_type:
        selected = DecodingStrategy.greedy(logprobs, mask)
    elif "sampling" in decode_type:
        selected = DecodingStrategy.sampling(logprobs, mask)
    else:
        assert False, "Unknown decode type: {}".format(decode_type)
    return selected


def random_policy(td):
    """Helper function to select a random action from available actions"""
    action = torch.multinomial(td["action_mask"].float(), 1).squeeze(-1)
    td.set("action", action)
    return td


def rollout(env, td, policy, max_steps: int = None):
    """Helper function to rollout a policy. Currently, TorchRL does not allow to step
    over envs when done with `env.rollout()`. We need this because for environments that complete at different steps.
    """

    max_steps = float("inf") if max_steps is None else max_steps
    actions = []
    steps = 0

    while not td["done"].all():
        td = policy(td)
        actions.append(td["action"])
        td = env.step(td)["next"]
        steps += 1
        if steps > max_steps:
            log.info("Max steps reached")
            break
    return (
        env.get_reward(td, torch.stack(actions, dim=1)),
        td,
        torch.stack(actions, dim=1),
    )


def modify_logits_for_top_k_filtering(logits, top_k):
    """Set the logits for none top-k values to -inf. Done out-of-place.
    Ref: https://github.com/togethercomputer/stripedhyena/blob/7e13f618027fea9625be1f2d2d94f9a361f6bd02/stripedhyena/sample.py#L6
    """
    indices_to_remove = logits < torch.topk(logits, top_k)[0][..., -1, None]
    return logits.masked_fill(indices_to_remove, float("-inf"))


def modify_logits_for_top_p_filtering(logits, top_p):
    """Set the logits for none top-p values to -inf. Done out-of-place.
    Ref: https://github.com/togethercomputer/stripedhyena/blob/7e13f618027fea9625be1f2d2d94f9a361f6bd02/stripedhyena/sample.py#L14
    """
    if top_p <= 0.0 or top_p >= 1.0:
        return logits

    # First sort and calculate cumulative sum of probabilities.
    sorted_logits, sorted_indices = torch.sort(logits, descending=False)
    cumulative_probs = sorted_logits.softmax(dim=-1).cumsum(dim=-1)

    # Remove tokens with cumulative top_p above the threshold (token with 0 are kept)
    sorted_indices_to_remove = cumulative_probs <= (1 - top_p)

    # Scatter sorted tensors to original indexing
    indices_to_remove = sorted_indices_to_remove.scatter(
        -1, sorted_indices, sorted_indices_to_remove
    )
    return logits.masked_fill(indices_to_remove, float("-inf"))


def process_logits(
    logits: torch.Tensor,
    mask: torch.Tensor = None,
    temperature: float = 1.0,
    top_p: float = 0.0,
    top_k: int = 0,
    tanh_clipping: float = 0,
    mask_logits: bool = True,
):
    """Convert logits to log probabilities with additional features like temperature scaling, top-k and top-p sampling.

    Note:
        We convert to log probabilities instead of probabilities to avoid numerical instability.
        This is because, roughly, softmax = exp(logits) / sum(exp(logits)) and log(softmax) = logits - log(sum(exp(logits))),
        and avoiding the division by the sum of exponentials can help with numerical stability.
        You may check the [official PyTorch documentation](https://pytorch.org/docs/stable/generated/torch.nn.functional.log_softmax.html).

    Args:
        logits: Logits from the model (batch_size, num_actions).
        mask: Action mask. 1 if feasible, 0 otherwise (so we keep if 1 as done in PyTorch).
        temperature: Temperature scaling. Higher values make the distribution more uniform (exploration),
            lower values make it more peaky (exploitation).
        top_p: Top-p sampling, a.k.a. Nucleus Sampling (https://arxiv.org/abs/1904.09751). Remove tokens that have a cumulative probability
            less than the threshold 1 - top_p (lower tail of the distribution). If 0, do not perform.
        top_k: Top-k sampling, i.e. restrict sampling to the top k logits. If 0, do not perform. Note that we only do filtering and
            do not return all the top-k logits here.
        tanh_clipping: Tanh clipping (https://arxiv.org/abs/1611.09940).
        mask_logits: Whether to mask logits of infeasible actions.
    """

    # Tanh clipping from Bello et al. 2016
    if tanh_clipping > 0:
        logits = torch.tanh(logits) * tanh_clipping

    # In RL, we want to mask the logits to prevent the agent from selecting infeasible actions
    if mask_logits:
        assert mask is not None, "mask must be provided if mask_logits is True"
        logits[~mask] = float("-inf")

    logits = logits / temperature  # temperature scaling

    if top_k > 0:
        top_k = min(top_k, logits.size(-1))  # safety check
        logits = modify_logits_for_top_k_filtering(logits, top_k)

    if top_p > 0:
        assert top_p <= 1.0, "top-p should be in (0, 1]."
        logits = modify_logits_for_top_p_filtering(logits, top_p)

    # Compute log probabilities
    return F.log_softmax(logits, dim=-1)


class DecodingStrategy(metaclass=abc.ABCMeta):
    """Base class for decoding strategies. Subclasses should implement the :meth:`_step` method.
    Includes hooks for pre and post main decoding operations.

    Args:
        temperature: Temperature scaling. Higher values make the distribution more uniform (exploration),
            lower values make it more peaky (exploitation). Defaults to 1.0.
        top_p: Top-p sampling, a.k.a. Nucleus Sampling (https://arxiv.org/abs/1904.09751). Defaults to 0.0.
        top_k: Top-k sampling, i.e. restrict sampling to the top k logits. If 0, do not perform. Defaults to 0.
        mask_logits: Whether to mask logits of infeasible actions. Defaults to True.
        tanh_clipping: Tanh clipping (https://arxiv.org/abs/1611.09940). Defaults to 0.
        multistart: Whether to use multistart decoding. Defaults to False.
        num_starts: Number of starts for multistart decoding. Defaults to None.
    """

    name = "base"

    def __init__(
        self,
        temperature: float = 1.0,
        top_p: float = 0.0,
        top_k: int = 0,
        mask_logits: bool = True,
        tanh_clipping: float = 0,
        multistart: bool = False,
        num_starts: Optional[int] = None,
        select_start_nodes_fn: Optional[callable] = None,
        improvement_method_mode: bool = False,
        select_best: bool = False,
        store_all_logp: bool = False,
        **kwargs,
    ) -> None:
        self.temperature = temperature
        self.top_p = top_p
        self.top_k = top_k
        self.mask_logits = mask_logits
        self.tanh_clipping = tanh_clipping
        self.multistart = multistart
        self.num_starts = num_starts
        self.select_start_nodes_fn = select_start_nodes_fn
        self.improvement_method_mode = improvement_method_mode
        self.select_best = select_best
        self.store_all_logp = store_all_logp
        # initialize buffers
        self.actions = []
        self.logprobs = []

    @abc.abstractmethod
    def _step(
        self,
        logprobs: torch.Tensor,
        mask: torch.Tensor,
        td: TensorDict,
        action: torch.Tensor = None,
        **kwargs,
    ) -> Tuple[torch.Tensor, torch.Tensor, TensorDict]:
        """Main decoding operation. This method should be called in a loop until all sequences are done.

        Args:
            logprobs: Log probabilities processed from logits of the model.
            mask: Action mask. 1 if feasible, 0 otherwise (so we keep if 1 as done in PyTorch).
            td: TensorDict containing the current state of the environment.
            action: Optional action to use, e.g. for evaluating log probabilities.
        """
        raise NotImplementedError("Must be implemented by subclass")

    def pre_decoder_hook(
        self, td: TensorDict, env: RL4COEnvBase, action: torch.Tensor = None
    ):
        """Pre decoding hook. This method is called before the main decoding operation."""
        
        # Multi-start decoding. If num_starts is None, we use the number of actions in the action mask
        if self.multistart:
            if self.num_starts is None:
                self.num_starts = env.get_num_starts(td)
        else:
            if self.num_starts is not None:
                if self.num_starts >= 1:
                    log.warn(
                        f"num_starts={self.num_starts} is ignored for decode_type={self.name}"
                    )

            self.num_starts = 0

        # Multi-start decoding: first action is chosen by ad-hoc node selection
        if self.num_starts >= 1:
            if action is None:  # if action is provided, we use it as the first action
                if self.select_start_nodes_fn is not None:
                    action = self.select_start_nodes_fn(td, env, self.num_starts)
                else:
                    action = env.select_start_nodes(td, num_starts=self.num_starts)

            # Expand td to batch_size * num_starts
            td = batchify(td, self.num_starts)

<<<<<<< HEAD
            if action is not None:
                td.set("action", action)
                td = env.step(td)["next"]
                logprobs = torch.zeros_like(
                    td["action_mask"], device=td.device
                )  # first logprobs is 0, so p = logprobs.exp() = 1

                self.logprobs.append(logprobs)
                self.actions.append(action)
=======
            td.set("action", action)
            td = env.step(td)["next"]
            # first logprobs is 0, so p = logprobs.exp() = 1
            if self.store_all_logp:
                logprobs = torch.zeros_like(td["action_mask"])  # [B, N]
            else:
                logprobs = torch.zeros_like(action, device=td.device)  # [B]

            self.logprobs.append(logprobs)
            self.actions.append(action)
>>>>>>> 8ee5d557

        return td, env, self.num_starts

    def post_decoder_hook(
        self, td: TensorDict, env: RL4COEnvBase
    ) -> Tuple[torch.Tensor, torch.Tensor, TensorDict, RL4COEnvBase]:
        assert (
            len(self.logprobs) > 0
        ), "No logprobs were collected because all environments were done. Check your initial state"
        logprobs = torch.stack(self.logprobs, 1)
        actions = torch.stack(self.actions, 1)
        if self.num_starts > 0 and self.select_best:
            logprobs, actions, td, env = self._select_best(logprobs, actions, td, env)
        return logprobs, actions, td, env

    def step(
        self,
        logits: torch.Tensor,
        mask: torch.Tensor,
        td: TensorDict = None,
        action: torch.Tensor = None,
        **kwargs,
    ) -> TensorDict:
        """Main decoding operation. This method should be called in a loop until all sequences are done.

        Args:
            logits: Logits from the model.
            mask: Action mask. 1 if feasible, 0 otherwise (so we keep if 1 as done in PyTorch).
            td: TensorDict containing the current state of the environment.
            action: Optional action to use, e.g. for evaluating log probabilities.
        """
        if not self.mask_logits:  # set mask_logit to None if mask_logits is False
            mask = None

        logprobs = process_logits(
            logits,
            mask,
            temperature=self.temperature,
            top_p=self.top_p,
            top_k=self.top_k,
            tanh_clipping=self.tanh_clipping,
            mask_logits=self.mask_logits,
        )
        logprobs, selected_action, td = self._step(
            logprobs, mask, td, action=action, **kwargs
        )

        # directly return for improvement methods, since the action for improvement methods is finalized in its own policy
        if self.improvement_method_mode:
            return logprobs, selected_action
        # for others
        if not self.store_all_logp:
            logprobs = gather_by_index(logprobs, selected_action, dim=1)
        td.set("action", selected_action)
        self.actions.append(selected_action)
        self.logprobs.append(logprobs)
        return td

    @staticmethod
    def greedy(logprobs, mask=None):
        """Select the action with the highest probability."""
        # [BS], [BS]
        selected = logprobs.argmax(dim=-1)
        if mask is not None:
            assert (
                not (~mask).gather(1, selected.unsqueeze(-1)).data.any()
            ), "infeasible action selected"

        return selected

    @staticmethod
    def sampling(logprobs, mask=None):
        """Sample an action with a multinomial distribution given by the log probabilities."""
        probs = logprobs.exp()
        selected = torch.multinomial(probs, 1).squeeze(1)

        if mask is not None:
            while (~mask).gather(1, selected.unsqueeze(-1)).data.any():
                log.info("Sampled bad values, resampling!")
                selected = probs.multinomial(1).squeeze(1)
            assert (
                not (~mask).gather(1, selected.unsqueeze(-1)).data.any()
            ), "infeasible action selected"

        return selected

    def _select_best(self, logprobs, actions, td: TensorDict, env: RL4COEnvBase):
        rewards = env.get_reward(td, actions)
        _, max_idxs = unbatchify(rewards, self.num_starts).max(dim=-1)

        actions = unbatchify_and_gather(actions, max_idxs, self.num_starts)
        logprobs = unbatchify_and_gather(logprobs, max_idxs, self.num_starts)
        td = unbatchify_and_gather(td, max_idxs, self.num_starts)

        return logprobs, actions, td, env


class Greedy(DecodingStrategy):
    name = "greedy"

    def _step(
        self, logprobs: torch.Tensor, mask: torch.Tensor, td: TensorDict, **kwargs
    ) -> Tuple[torch.Tensor, torch.Tensor, TensorDict]:
        """Select the action with the highest log probability"""
        selected = self.greedy(logprobs, mask)
        return logprobs, selected, td


class Sampling(DecodingStrategy):
    name = "sampling"

    def _step(
        self, logprobs: torch.Tensor, mask: torch.Tensor, td: TensorDict, **kwargs
    ) -> Tuple[torch.Tensor, torch.Tensor, TensorDict]:
        """Sample an action with a multinomial distribution given by the log probabilities."""
        selected = self.sampling(logprobs, mask)
        return logprobs, selected, td


class Evaluate(DecodingStrategy):
    name = "evaluate"

    def _step(
        self,
        logprobs: torch.Tensor,
        mask: torch.Tensor,
        td: TensorDict,
        action: torch.Tensor,
        **kwargs,
    ) -> Tuple[torch.Tensor, torch.Tensor, TensorDict]:
        """The action is provided externally, so we just return the action"""
        selected = action
        return logprobs, selected, td


class BeamSearch(DecodingStrategy):
    name = "beam_search"

    def __init__(self, beam_width=None, select_best=True, **kwargs) -> None:
        # TODO do we really need all logp in beam search?
        kwargs["store_all_logp"] = True
        super().__init__(**kwargs)
        self.beam_width = beam_width
        self.select_best = select_best
        self.parent_beam_logprobs = None
        self.beam_path = []

    def _step(
        self, logprobs: torch.Tensor, mask: torch.Tensor, td: TensorDict, **kwargs
    ) -> Tuple[torch.Tensor, torch.Tensor, TensorDict]:
        selected, batch_beam_idx = self._make_beam_step(logprobs)
        # select the correct state representation, logprobs and mask according to beam parent
        td = td[batch_beam_idx]
        logprobs = logprobs[batch_beam_idx]
        mask = mask[batch_beam_idx]

        assert (
            not (~mask).gather(1, selected.unsqueeze(-1)).data.any()
        ), "infeasible action selected"

        return logprobs, selected, td

    def pre_decoder_hook(self, td: TensorDict, env: RL4COEnvBase, **kwargs):
        if self.beam_width is None:
            self.beam_width = env.get_num_starts(td)
        assert self.beam_width > 1, "beam width must be larger than 1"

        # select start nodes. TODO: include first step in beam search as well
        if self.select_start_nodes_fn is not None:
            action = self.select_start_nodes_fn(td, env, self.beam_width)
        else:
            action = env.select_start_nodes(td, num_starts=self.beam_width)

        # Expand td to batch_size * beam_width
        td = batchify(td, self.beam_width)

        td.set("action", action)
        td = env.step(td)["next"]

        logprobs = torch.zeros_like(td["action_mask"], device=td.device)
        beam_parent = torch.zeros(logprobs.size(0), device=td.device, dtype=torch.int32)

        self.logprobs.append(logprobs)
        self.actions.append(action)
        self.parent_beam_logprobs = logprobs.gather(1, action[..., None])
        self.beam_path.append(beam_parent)

        return td, env, self.beam_width

    def post_decoder_hook(self, td, env):
        # [BS*BW, seq_len]
        aligned_sequences, aligned_logprobs = self._backtrack()

        if self.select_best:
            return self._select_best_beam(aligned_logprobs, aligned_sequences, td, env)
        else:
            return aligned_logprobs, aligned_sequences, td, env

    def _backtrack(self):
        # [BS*BW, seq_len]
        actions = torch.stack(self.actions, 1)
        # [BS*BW, seq_len]
        logprobs = torch.stack(self.logprobs, 1)
        assert actions.size(1) == len(
            self.beam_path
        ), "action idx shape and beam path shape dont match"

        # [BS*BW]
        cur_parent = self.beam_path[-1]
        # [BS*BW]
        reversed_aligned_sequences = [actions[:, -1]]
        reversed_aligned_logprobs = [logprobs[:, -1]]

        aug_batch_size = actions.size(0)
        batch_size = aug_batch_size // self.beam_width
        batch_beam_sequence = (
            torch.arange(0, batch_size).repeat(self.beam_width).to(actions.device)
        )

        for k in reversed(range(len(self.beam_path) - 1)):
            batch_beam_idx = batch_beam_sequence + cur_parent * batch_size

            reversed_aligned_sequences.append(actions[batch_beam_idx, k])
            reversed_aligned_logprobs.append(logprobs[batch_beam_idx, k])
            cur_parent = self.beam_path[k][batch_beam_idx]

        # [BS*BW, seq_len*num_targets]
        actions = torch.stack(list(reversed(reversed_aligned_sequences)), dim=1)
        logprobs = torch.stack(list(reversed(reversed_aligned_logprobs)), dim=1)

        return actions, logprobs

    def _select_best_beam(self, logprobs, actions, td: TensorDict, env: RL4COEnvBase):
        aug_batch_size = logprobs.size(0)  # num nodes
        batch_size = aug_batch_size // self.beam_width
        rewards = env.get_reward(td, actions)
        _, idx = torch.cat(rewards.unsqueeze(1).split(batch_size), 1).max(1)
        flat_idx = torch.arange(batch_size, device=rewards.device) + idx * batch_size
        return logprobs[flat_idx], actions[flat_idx], td[flat_idx], env

    def _make_beam_step(self, logprobs: torch.Tensor):
        aug_batch_size, num_nodes = logprobs.shape  # num nodes
        batch_size = aug_batch_size // self.beam_width
        batch_beam_sequence = (
            torch.arange(0, batch_size).repeat(self.beam_width).to(logprobs.device)
        )

        # [BS*BW, num_nodes] + [BS*BW, 1] -> [BS*BW, num_nodes]
        log_beam_prob = logprobs + self.parent_beam_logprobs  #

        # [BS, num_nodes * BW]
        log_beam_prob_hstacked = torch.cat(log_beam_prob.split(batch_size), dim=1)
        # [BS, BW]
        topk_logprobs, topk_ind = torch.topk(
            log_beam_prob_hstacked, self.beam_width, dim=1
        )

        # [BS*BW, 1]
        logprobs_selected = torch.hstack(torch.unbind(topk_logprobs, 1)).unsqueeze(1)

        # [BS*BW, 1]
        topk_ind = torch.hstack(torch.unbind(topk_ind, 1))

        # since we stack the logprobs from the distinct branches, the indices in
        # topk dont correspond to node indices directly and need to be translated
        selected = topk_ind % num_nodes  # determine node index

        # calc parent this branch comes from
        beam_parent = (topk_ind // num_nodes).int()

        batch_beam_idx = batch_beam_sequence + beam_parent * batch_size

        self.parent_beam_logprobs = logprobs_selected
        self.beam_path.append(beam_parent)

        return selected, batch_beam_idx<|MERGE_RESOLUTION|>--- conflicted
+++ resolved
@@ -260,7 +260,7 @@
         self, td: TensorDict, env: RL4COEnvBase, action: torch.Tensor = None
     ):
         """Pre decoding hook. This method is called before the main decoding operation."""
-        
+
         # Multi-start decoding. If num_starts is None, we use the number of actions in the action mask
         if self.multistart:
             if self.num_starts is None:
@@ -285,28 +285,17 @@
             # Expand td to batch_size * num_starts
             td = batchify(td, self.num_starts)
 
-<<<<<<< HEAD
             if action is not None:
                 td.set("action", action)
                 td = env.step(td)["next"]
-                logprobs = torch.zeros_like(
-                    td["action_mask"], device=td.device
-                )  # first logprobs is 0, so p = logprobs.exp() = 1
+                # first logprobs is 0, so p = logprobs.exp() = 1
+                if self.store_all_logp:
+                    logprobs = torch.zeros_like(td["action_mask"])  # [B, N]
+                else:
+                    logprobs = torch.zeros_like(action, device=td.device)  # [B]
 
                 self.logprobs.append(logprobs)
                 self.actions.append(action)
-=======
-            td.set("action", action)
-            td = env.step(td)["next"]
-            # first logprobs is 0, so p = logprobs.exp() = 1
-            if self.store_all_logp:
-                logprobs = torch.zeros_like(td["action_mask"])  # [B, N]
-            else:
-                logprobs = torch.zeros_like(action, device=td.device)  # [B]
-
-            self.logprobs.append(logprobs)
-            self.actions.append(action)
->>>>>>> 8ee5d557
 
         return td, env, self.num_starts
 
