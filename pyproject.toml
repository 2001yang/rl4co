[project]
name = "rl4co"
version = "0.5.2"
description = "RL4CO: an Extensive Reinforcement Learning for Combinatorial Optimization Benchmark"
authors = [
    { name = "Federico Berto", email = "berto.federico2@gmail.com" },
    { name = "Chuanbo Hua", email = "cbhua@kaist.ac.kr" },
    { name = "Junyoung Park", email = "junyoungpark.ml@gmail.com" },
    { name = "Laurin Luttmann", email = "laurin.luttmann@gmail.com" },
    { name = "Yining Ma" },
    { name = "Fanchen Bu" },
    { name = "Jiarui Wang" },
    { name = "Haoran Ye" },
    { name = "Minsu Kim" },
    { name = "Sanghyeok Choi" },
    { name = "Zepeda Gast" },
    { name = "Andre Hottung" },
    { name = "Jianan Zhou" },
    { name = "Jieyi Bi" },
    { name = "Yu Hu" },
    { name = "Fei Liu" },
    { name = "Hyeonah Kim" },
    { name = "Jiwoo Son" },
    { name = "Haeyeon Kim" },
    { name = "Davide Angioni" },
    { name = "Wouter Kool" },
    { name = "Zhiguang Cao" },
    { name = "Jie Zhang" },
    { name = "Kijung Shin" },
    { name = "Cathy Wu" },
    { name = "Sungsoo Ahn" },
    { name = "Guojie Song" },
    { name = "Changhyun Kwon" },
    { name = "Lin Xie" },
    { name = "Jinkyoo Park" },
    { name = "AI4CO" },
]
requires-python = ">=3.10"
readme = "README.md"
license = "MIT"
keywords = [
    "reinforcement learning",
    "combinatorial optimization",
    "benchmark",
]
classifiers = [
    "Programming Language :: Python",
    "Programming Language :: Python :: 3",
    "Programming Language :: Python :: 3.10",
    "Programming Language :: Python :: 3.11",
    "Programming Language :: Python :: 3.12",
    "License :: OSI Approved :: MIT License",
    "Development Status :: 4 - Beta",
    "Intended Audience :: Developers",
    "Intended Audience :: Science/Research",
    "Operating System :: OS Independent",
    "Topic :: Scientific/Engineering :: Artificial Intelligence",
]
dependencies = [
    "einops",
    "hydra-core",
    "hydra-colorlog",
    "lightning>=2.1.0",
    "matplotlib",
    "omegaconf",
    "pyrootutils",
    "rich",
    "robust-downloader",
    "scipy",
    "tensordict>=0.6.0",
    "torchrl>=0.6.0",
    "wandb",
]

<<<<<<< HEAD
[tool.poetry.urls]
"Tracker" = "https://github.com/ai4co/rl4co/issues"

[tool.poetry.dependencies]
# Required dependencies
python = ">=3.10"
einops = "*"
hydra-core = "*"
hydra-colorlog = "*"
lightning = ">=2.1.0"
matplotlib = "*"
omegaconf = "*"
pyrootutils = "*"
rich = "*"
robust-downloader = "*"
scipy = "*"
tensordict = ">=0.6.0"
torchrl = ">=0.6.0"
wandb = "*"
# Dev dependencies
black = { version = "*", optional = true }
pre-commit = { version = ">=3.3.3", optional = true }
ruff = { version = "*", optional = true }
pytest = { version = "*", optional = true }
pytest-cov = { version = "*", optional = true }
# Graph
torch_geometric = { version = "*", optional = true }
# Routing
numba = { version = ">=0.58.1", optional = true }
pyvrp = { version = ">=0.9.0", optional = true, python = "<4.0" }
# Docs
mkdocs = { version = "*", optional = true }
mkdocs-material = { version = "*", optional = true }
mkdocstrings-python = { version = "*", optional = true }
mike = { version = "*", optional = true }
mkdocs-jupyter = { version = "*", optional = true }
mkdocs-redirects = { version = "*", optional = true }
mkdocs-autolinks-plugin = { version = "*", optional = true }
griffe-typingdoc = { version = "*", optional = true }
griffe-inherited-docstrings = { version = "*", optional = true }
griffe = { version = "*", optional = true }
mkdocs-same-dir = { version = "*", optional = true }
mdx-breakless-lists = { version = "*", optional = true }
mdx-truly-sane-lists = { version = "*", optional = true }
markdown-gfm-admonition = { version = "*", optional = true }

[tool.poetry.extras]
dev = ["black", "pre-commit", "ruff", "pytest", "pytest-cov"]
=======
[project.optional-dependencies]
dev = [
    "black",
    "pre-commit>=3.3.3",
    "ruff",
    "pytest",
    "pytest-cov",
]
>>>>>>> 643ef99d
graph = ["torch_geometric"]
routing = [
    "numba>=0.58.1",
    "pyvrp>=0.9.0 ; python_version < '4.0'",
]
docs = [
    "mkdocs",
    "mkdocs-material",
    "mkdocstrings-python",
    "mike",
    "mkdocs-jupyter",
    "mkdocs-redirects",
    "mkdocs-autolinks-plugin",
    "griffe-typingdoc",
    "griffe-inherited-docstrings",
    "griffe",
    "black",
    "mkdocs-same-dir",
    "mdx-breakless-lists",
    "mdx-truly-sane-lists",
    "markdown-gfm-admonition",
]

[project.urls]
Homepage = "https://rl4.co"
Repository = "https://github.com/ai4co/rl4co"
Documentation = "https://rl4co.readthedocs.io"
Tracker = "https://github.com/ai4co/rl4co/issues"

[tool.hatch.build.targets.sdist]
include = ["rl4co"]

[tool.hatch.build.targets.wheel]
include = ["rl4co"]

[build-system]
requires = ["hatchling"]
build-backend = "hatchling.build"

[tool.black]
line-length = 90
target-version = ["py311"]
include = '\.pyi?$'
exclude = '''
(
  /(
      \.direnv
    | \.eggs
    | \.git
    | \.tox
    | \.venv
    | _build
    | build
    | dist
    | venv
  )/
)
'''

[tool.ruff]
select = ["F", "E", "W", "I001"]
line-length = 90
show-fixes = false
target-version = "py311"
task-tags = ["TODO", "FIXME"]
ignore = ["E501"] # never enforce `E501` (line length violations), done in Black

[tool.ruff.per-file-ignores]
"__init__.py" = ["E402", "F401"]

[tool.ruff.isort]
known-first-party = []
known-third-party = []
section-order = [
    "future",
    "standard-library",
    "third-party",
    "first-party",
    "local-folder",
]
combine-as-imports = true
split-on-trailing-comma = false
lines-between-types = 1

[tool.coverage]
include = ["rl4co.*"]

[tool.coverage.report]
show_missing = true
exclude_lines = [
    # Lines to exclude from coverage report (e.g., comments, debug statements)
    "pragma: no cover",
    "if __name__ == .__main__.:",
]<|MERGE_RESOLUTION|>--- conflicted
+++ resolved
@@ -72,56 +72,6 @@
     "wandb",
 ]
 
-<<<<<<< HEAD
-[tool.poetry.urls]
-"Tracker" = "https://github.com/ai4co/rl4co/issues"
-
-[tool.poetry.dependencies]
-# Required dependencies
-python = ">=3.10"
-einops = "*"
-hydra-core = "*"
-hydra-colorlog = "*"
-lightning = ">=2.1.0"
-matplotlib = "*"
-omegaconf = "*"
-pyrootutils = "*"
-rich = "*"
-robust-downloader = "*"
-scipy = "*"
-tensordict = ">=0.6.0"
-torchrl = ">=0.6.0"
-wandb = "*"
-# Dev dependencies
-black = { version = "*", optional = true }
-pre-commit = { version = ">=3.3.3", optional = true }
-ruff = { version = "*", optional = true }
-pytest = { version = "*", optional = true }
-pytest-cov = { version = "*", optional = true }
-# Graph
-torch_geometric = { version = "*", optional = true }
-# Routing
-numba = { version = ">=0.58.1", optional = true }
-pyvrp = { version = ">=0.9.0", optional = true, python = "<4.0" }
-# Docs
-mkdocs = { version = "*", optional = true }
-mkdocs-material = { version = "*", optional = true }
-mkdocstrings-python = { version = "*", optional = true }
-mike = { version = "*", optional = true }
-mkdocs-jupyter = { version = "*", optional = true }
-mkdocs-redirects = { version = "*", optional = true }
-mkdocs-autolinks-plugin = { version = "*", optional = true }
-griffe-typingdoc = { version = "*", optional = true }
-griffe-inherited-docstrings = { version = "*", optional = true }
-griffe = { version = "*", optional = true }
-mkdocs-same-dir = { version = "*", optional = true }
-mdx-breakless-lists = { version = "*", optional = true }
-mdx-truly-sane-lists = { version = "*", optional = true }
-markdown-gfm-admonition = { version = "*", optional = true }
-
-[tool.poetry.extras]
-dev = ["black", "pre-commit", "ruff", "pytest", "pytest-cov"]
-=======
 [project.optional-dependencies]
 dev = [
     "black",
@@ -130,7 +80,6 @@
     "pytest",
     "pytest-cov",
 ]
->>>>>>> 643ef99d
 graph = ["torch_geometric"]
 routing = [
     "numba>=0.58.1",
